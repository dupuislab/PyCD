#!/usr/bin/env python
"""
kMC model to run kinetic Monte Carlo simulations and compute mean square displacement of 
random walk of charge carriers on 3D lattice systems
"""
import numpy as np
from collections import OrderedDict
import itertools
import random as rnd
from datetime import datetime
import pickle
import os.path
from copy import deepcopy
import platform
#from memory_profiler import profile
import sys
import psutil

directorySeparator = '\\' if platform.uname()[0]=='Windows' else '/'

class material(object):
    """Defines the properties and structure of working material
    
    :param str name: A string representing the material name
    :param list elementTypes: list of chemical elements
    :param dict speciesToElementTypeMap: list of charge carrier species
    :param unitcellCoords: positions of all elements in the unit cell
    :type unitcellCoords: np.array (nx3)
    :param elementTypeIndexList: list of element types for all unit cell coordinates
    :type elementTypeIndexList: np.array (n)
    :param dict chargeTypes: types of atomic charges considered for the working material
    :param list latticeParameters: list of three lattice constants in angstrom and three angles between them in degrees
    :param float vn: typical frequency for nuclear motion
    :param dict lambdaValues: Reorganization energies
    :param dict VAB: Electronic coupling matrix element
    :param dict neighborCutoffDist: List of neighbors and their respective cutoff distances in angstrom
    :param float neighborCutoffDistTol: Tolerance value in angstrom for neighbor cutoff distance
    :param str elementTypeDelimiter: Delimiter between element types
    :param str emptySpeciesType: name of the empty species type
    :param str siteIdentifier: suffix to the chargeType to identify site
    :param float epsilon: Dielectric constant of the material
    
    The additional attributes are:
        * **nElementsPerUnitCell** (np.array (n)): element-type wise total number of elements in a unit cell
        * **siteList** (list): list of elements that act as sites
        * **elementTypeToSpeciesMap** (dict): dictionary of element to species mapping
        * **nonEmptySpeciesToElementTypeMap** (dict): dictionary of species to element mapping with elements excluding emptySpeciesType 
        * **hopElementTypes** (dict): dictionary of species to hopping element types separated by elementTypeDelimiter
        * **latticeMatrix** (np.array (3x3): lattice cell matrix
    """ 
    def __init__(self, materialParameters):
        # CONSTANTS
        self.EPSILON0 = 8.854187817E-12 # Electric constant in F.m-1
        self.ANG = 1E-10 # Angstrom in m
        self.KB = 1.38064852E-23 # Boltzmann constant in J/K
        
        # FUNDAMENTAL ATOMIC UNITS (Ref: http://physics.nist.gov/cuu/Constants/Table/allascii.txt)
        self.EMASS = 9.10938356E-31 # Electron mass in Kg
        self.ECHARGE = 1.6021766208E-19 # Elementary charge in C
        self.HBAR =  1.054571800E-34 # Reduced Planck's constant in J.sec
        self.KE = 1 / (4 * np.pi * self.EPSILON0)
        
        # DERIVED ATOMIC UNITS
        self.BOHR = self.HBAR**2 / (self.EMASS * self.ECHARGE**2 * self.KE) # Bohr radius in m
        self.HARTREE = self.HBAR**2 / (self.EMASS * self.BOHR**2) # Hartree in J
        self.AUTIME = self.HBAR / self.HARTREE # sec
        self.AUTEMPERATURE = self.HARTREE / self.KB # K
        
        # CONVERSIONS
        self.EV2J = self.ECHARGE
        self.ANG2BOHR = self.ANG / self.BOHR
        self.J2HARTREE = 1 / self.HARTREE
        self.SEC2AUTIME = 1 / self.AUTIME
        self.K2AUTEMP = 1 / self.AUTEMPERATURE
        
        # TODO: introduce a method to view the material using ase atoms or other gui module
        self.name = materialParameters.name
        self.elementTypes = materialParameters.elementTypes[:]
        self.speciesToElementTypeMap = deepcopy(materialParameters.speciesToElementTypeMap)
        self.unitcellCoords = np.zeros((len(materialParameters.unitcellCoords), 3)) # Initialization
        startIndex = 0
        self.nElementTypes = len(self.elementTypes)
        nElementsPerUnitCell = np.zeros(self.nElementTypes, int)
        for elementIndex in range(self.nElementTypes):
            elementUnitCellCoords = materialParameters.unitcellCoords[materialParameters.elementTypeIndexList==elementIndex]
            nElementsPerUnitCell[elementIndex] = len(elementUnitCellCoords)
            endIndex = startIndex + nElementsPerUnitCell[elementIndex]
            self.unitcellCoords[startIndex:endIndex] = elementUnitCellCoords[elementUnitCellCoords[:,2].argsort()]
            startIndex = endIndex
        
        self.unitcellCoords *= self.ANG2BOHR # Unit cell coordinates converted to atomic units
        self.nElementsPerUnitCell = np.copy(nElementsPerUnitCell)
        self.totalElementsPerUnitCell = nElementsPerUnitCell.sum()
        self.elementTypeIndexList = np.sort(materialParameters.elementTypeIndexList.astype(int))
        self.chargeTypes = deepcopy(materialParameters.chargeTypes)
        
        self.latticeParameters = [0] * len(materialParameters.latticeParameters)
        # lattice parameters being converted to atomic units
        for index in range(len(materialParameters.latticeParameters)):
            if index < 3:
                self.latticeParameters[index] = materialParameters.latticeParameters[index] * self.ANG2BOHR
            else:
                self.latticeParameters[index] = materialParameters.latticeParameters[index]
        
        self.vn = materialParameters.vn / self.SEC2AUTIME
        self.lambdaValues = deepcopy(materialParameters.lambdaValues)
        self.lambdaValues.update((x, [y[index] * self.EV2J * self.J2HARTREE for index in range(len(y))]) for x, y in self.lambdaValues.items())

        self.VAB = deepcopy(materialParameters.VAB)
        self.VAB.update((x, [y[index] * self.EV2J * self.J2HARTREE for index in range(len(y))]) for x, y in self.VAB.items())
        
        self.neighborCutoffDist = deepcopy(materialParameters.neighborCutoffDist)
        self.neighborCutoffDist.update((x, [(y[index] * self.ANG2BOHR) if y[index] else None for index in range(len(y))]) for x, y in self.neighborCutoffDist.items())
        self.neighborCutoffDistTol = deepcopy(materialParameters.neighborCutoffDistTol)
        self.neighborCutoffDistTol.update((x, [(y[index] * self.ANG2BOHR) if y[index] else None for index in range(len(y))]) for x, y in self.neighborCutoffDistTol.items())
        
        self.elementTypeDelimiter = materialParameters.elementTypeDelimiter
        self.emptySpeciesType = materialParameters.emptySpeciesType
        self.siteIdentifier = materialParameters.siteIdentifier
<<<<<<< HEAD
        self.epsilon = materialParameters.epsilon
        
=======
        self.dielectricConstant = materialParameters.dielectricConstant
                
>>>>>>> c735cf13
        siteList = [self.speciesToElementTypeMap[key] for key in self.speciesToElementTypeMap 
                    if key is not self.emptySpeciesType]
        self.siteList = list(set([item for sublist in siteList for item in sublist]))
        self.nonEmptySpeciesToElementTypeMap = deepcopy(self.speciesToElementTypeMap)
        del self.nonEmptySpeciesToElementTypeMap[self.emptySpeciesType]
        
        self.elementTypeToSpeciesMap = {}
        for elementType in self.elementTypes:
            speciesList = []
            for speciesTypeKey in self.nonEmptySpeciesToElementTypeMap.keys():
                if elementType in self.nonEmptySpeciesToElementTypeMap[speciesTypeKey]:
                    speciesList.append(speciesTypeKey)
            self.elementTypeToSpeciesMap[elementType] = speciesList[:]
        
        self.hopElementTypes = {key: [self.elementTypeDelimiter.join(comb) 
                                      for comb in list(itertools.product(self.speciesToElementTypeMap[key], repeat=2))] 
                                for key in self.speciesToElementTypeMap if key is not self.emptySpeciesType}
        [a, b, c, alpha, beta, gamma] = self.latticeParameters
        self.latticeMatrix = np.array([[ a                , 0                , 0],
                                       [ b * np.cos(gamma), b * np.sin(gamma), 0],
                                       [ c * np.cos(alpha), c * np.cos(beta) , c * np.sqrt(np.sin(alpha)**2 - np.cos(beta)**2)]])
        
    def generateMaterialFile(self, material, materialFileName, replaceExistingObjectFiles):
        """ """
        if not os.path.isfile(materialFileName) or replaceExistingObjectFiles:
            file_material = open(materialFileName, 'w')
            pickle.dump(material, file_material)
            file_material.close()
        pass

    def generateSites(self, elementTypeIndices, cellSize=np.array([1, 1, 1])):
        """Returns systemElementIndices and coordinates of specified elements in a cell of size 
        *cellSize*
            
        :param str elementTypeIndices: element type indices
        :param cellSize: size of the cell
        :type cellSize: np.array (3x1)
        :return: an object with following attributes:
        
            * **cellCoordinates** (np.array (nx3)):  
            * **quantumIndexList** (np.array (nx5)): 
            * **systemElementIndexList** (np.array (n)): 
        
        :raises ValueError: if the input cellSize is less than or equal to 0.
        """
        assert all(size > 0 for size in cellSize), 'Input size should always be greater than 0'
        extractIndices = np.in1d(self.elementTypeIndexList, elementTypeIndices).nonzero()[0]
        unitcellElementCoords = self.unitcellCoords[extractIndices]
        numCells = cellSize.prod()
        nSitesPerUnitCell = self.nElementsPerUnitCell[elementTypeIndices].sum()
        unitcellElementIndexList = np.arange(nSitesPerUnitCell)
        unitcellElementTypeIndex = np.reshape(np.concatenate((np.asarray([[elementTypeIndex] * self.nElementsPerUnitCell[elementTypeIndex] 
                                                                          for elementTypeIndex in elementTypeIndices]))), (nSitesPerUnitCell, 1))
        unitCellElementTypeElementIndexList = np.reshape(np.concatenate(([np.arange(self.nElementsPerUnitCell[elementTypeIndex]) 
                                                                          for elementTypeIndex in elementTypeIndices])), (nSitesPerUnitCell, 1))
        cellCoordinates = np.zeros((numCells * nSitesPerUnitCell, 3)) # Initialization
        # quantumIndex = [unitCellIndex, elementTypeIndex, elementIndex] # Definition format of Quantum Indices
        quantumIndexList = np.zeros((numCells * nSitesPerUnitCell, 5), dtype=int)
        systemElementIndexList = np.zeros(numCells * nSitesPerUnitCell, dtype=int)
        iUnitCell = 0
        for xIndex in range(cellSize[0]):
            for yIndex in range(cellSize[1]):  
                for zIndex in range(cellSize[2]): 
                    startIndex = iUnitCell * nSitesPerUnitCell
                    endIndex = startIndex + nSitesPerUnitCell
                    # TODO: Any reason to use fractional coordinates?
                    unitcellTranslationalCoords = np.dot([xIndex, yIndex, zIndex], self.latticeMatrix)
                    newCellSiteCoords = unitcellElementCoords + unitcellTranslationalCoords
                    cellCoordinates[startIndex:endIndex] = newCellSiteCoords
                    systemElementIndexList[startIndex:endIndex] = iUnitCell * nSitesPerUnitCell + unitcellElementIndexList
                    quantumIndexList[startIndex:endIndex] = np.hstack((np.tile(np.array([xIndex, yIndex, zIndex]), (nSitesPerUnitCell, 1)), unitcellElementTypeIndex, unitCellElementTypeElementIndexList))
                    iUnitCell += 1
        
        returnSites = returnValues()
        returnSites.cellCoordinates = cellCoordinates
        returnSites.quantumIndexList = quantumIndexList
        returnSites.systemElementIndexList = systemElementIndexList
        return returnSites
    
class neighbors(object):
    """Returns the neighbor list file"""
    
    def __init__(self, material, systemSize=np.array([10, 10, 10]), pbc=[1, 1, 1]):
        self.startTime = datetime.now()
        self.material = material
        self.systemSize = systemSize
        self.pbc = pbc[:]
        
        # total number of unit cells
        self.numCells = self.systemSize.prod()
        
        # generate all sites in the system
        elementTypeIndices = range(len(self.material.elementTypes))
        self.bulkSites = self.material.generateSites(elementTypeIndices, self.systemSize)

    def generateNeighborsFile(self, materialNeighbors, neighborsFileName, replaceExistingObjectFiles):
        """ """
        if not os.path.isfile(neighborsFileName) or replaceExistingObjectFiles:
            file_Neighbors = open(neighborsFileName, 'w')
            pickle.dump(materialNeighbors, file_Neighbors)
            file_Neighbors.close()
        pass

    def generateSystemElementIndex(self, systemSize, quantumIndices):
        """Returns the systemElementIndex of the element"""
        assert type(systemSize) is np.ndarray, 'Please input systemSize as a numpy array'
        assert type(quantumIndices) is np.ndarray, 'Please input quantumIndices as a numpy array'
        assert np.all(systemSize > 0), 'System size should be positive in all dimensions'
        assert all(quantumIndex >= 0 for quantumIndex in quantumIndices), 'Quantum Indices cannot be negative'
        assert quantumIndices[-1] < self.material.nElementsPerUnitCell[quantumIndices[-2]], 'Element Index exceed number of elements of the specified element type'
        assert np.all(quantumIndices[:3] < systemSize), 'Unit cell indices exceed the given system size'
        unitCellIndex = np.copy(quantumIndices[:3])
        [elementTypeIndex, elementIndex] = quantumIndices[-2:]
        systemElementIndex = elementIndex + self.material.nElementsPerUnitCell[:elementTypeIndex].sum()
        nDim = len(systemSize)
        for index in range(nDim):
            if index == 0:
                systemElementIndex += self.material.totalElementsPerUnitCell * unitCellIndex[nDim-1-index]
            else:
                systemElementIndex += self.material.totalElementsPerUnitCell * unitCellIndex[nDim-1-index] * systemSize[-index:].prod()
        return systemElementIndex
    
    def generateQuantumIndices(self, systemSize, systemElementIndex):
        """Returns the quantum indices of the element"""
        assert systemElementIndex >= 0, 'System Element Index cannot be negative'
        assert systemElementIndex < systemSize.prod() * self.material.totalElementsPerUnitCell, 'System Element Index out of range for the given system size'
        quantumIndices = [0] * 5
        unitcellElementIndex = systemElementIndex % self.material.totalElementsPerUnitCell
        quantumIndices[3] = np.where(self.material.nElementsPerUnitCell.cumsum() >= (unitcellElementIndex + 1))[0][0]
        quantumIndices[4] = unitcellElementIndex - self.material.nElementsPerUnitCell[:quantumIndices[3]].sum()
        nFilledUnitCells = (systemElementIndex - unitcellElementIndex) / self.material.totalElementsPerUnitCell
        for index in range(3):
            quantumIndices[index] = nFilledUnitCells / systemSize[index+1:].prod()
            nFilledUnitCells -= quantumIndices[index] * systemSize[index+1:].prod()
        return quantumIndices
    
    def computeCoordinates(self, systemSize, systemElementIndex):
        """Returns the coordinates in atomic units of the given system element index for a given system size"""
        quantumIndices = self.generateQuantumIndices(systemSize, systemElementIndex)
        unitcellTranslationalCoords = np.dot(quantumIndices[:3], self.material.latticeMatrix)
        coordinates = unitcellTranslationalCoords + self.material.unitcellCoords[quantumIndices[4] + self.material.nElementsPerUnitCell[:quantumIndices[3]].sum()]
        return coordinates
    
    def computeDistance(self, systemSize, systemElementIndex1, systemElementIndex2):
        """Returns the distance in atomic units between the two system element indices for a given system size"""
        centerCoord = self.computeCoordinates(systemSize, systemElementIndex1)
        neighborCoord = self.computeCoordinates(systemSize, systemElementIndex2)
        
        xRange = range(-1, 2) if self.pbc[0] == 1 else [0]
        yRange = range(-1, 2) if self.pbc[1] == 1 else [0]
        zRange = range(-1, 2) if self.pbc[2] == 1 else [0]
        unitcellTranslationalCoords = np.zeros((3**sum(self.pbc), 3)) # Initialization
        index = 0
        for xOffset in xRange:
            for yOffset in yRange:
                for zOffset in zRange:
                    unitcellTranslationalCoords[index] = np.dot(np.multiply(np.array([xOffset, yOffset, zOffset]), systemSize), self.material.latticeMatrix)
                    index += 1
        neighborImageCoords = unitcellTranslationalCoords + neighborCoord
        neighborImageDisplacementVectors = neighborImageCoords - centerCoord
        neighborImageDisplacements = np.linalg.norm(neighborImageDisplacementVectors, axis=1)
        displacement = np.min(neighborImageDisplacements)
        return displacement

    def hopNeighborSites(self, bulkSites, centerSiteIndices, neighborSiteIndices, cutoffDistLimits, cutoffDistKey):
        """Returns systemElementIndexMap and distances between center sites and its neighbor sites within cutoff 
        distance"""
        neighborSiteCoords = bulkSites.cellCoordinates[neighborSiteIndices]
        neighborSiteSystemElementIndexList = bulkSites.systemElementIndexList[neighborSiteIndices]
        neighborSiteQuantumIndexList = bulkSites.quantumIndexList[neighborSiteIndices]
        centerSiteCoords = bulkSites.cellCoordinates[centerSiteIndices]
        centerSiteSystemElementIndexList = bulkSites.systemElementIndexList[centerSiteIndices]
        centerSiteQuantumIndexList = bulkSites.quantumIndexList[centerSiteIndices]
        
        neighborSystemElementIndices = np.empty(len(centerSiteCoords), dtype=object)
        offsetList = np.empty(len(centerSiteCoords), dtype=object)
        neighborElementIndexList = np.empty(len(centerSiteCoords), dtype=object)
        numNeighbors = np.array([], dtype=int)
        displacementVectorList = np.empty(len(centerSiteCoords), dtype=object)
        displacementList = np.empty(len(centerSiteCoords), dtype=object)
        
        for centerSiteIndex, centerCoord in enumerate(centerSiteCoords):
            iDisplacementVectors = []
            iDisplacements = np.array([])
            iNeighborSiteIndexList = []
            iNumNeighbors = 0
            for neighborSiteIndex, neighborCoord in enumerate(neighborSiteCoords):
                neighborImageDisplacementVectors = np.array([neighborCoord - centerCoord])
                displacement = np.linalg.norm(neighborImageDisplacementVectors)
                if cutoffDistLimits[0] < displacement <= cutoffDistLimits[1]:
                    iNeighborSiteIndexList.append(neighborSiteIndex)
                    iDisplacementVectors.append(neighborImageDisplacementVectors[0])
                    iDisplacements = np.append(iDisplacements, displacement)
                    iNumNeighbors += 1
            neighborSystemElementIndices[centerSiteIndex] = neighborSiteSystemElementIndexList[iNeighborSiteIndexList]
            offsetList[centerSiteIndex] = neighborSiteQuantumIndexList[iNeighborSiteIndexList, :3] - centerSiteQuantumIndexList[centerSiteIndex, :3]
            neighborElementIndexList[centerSiteIndex] = neighborSiteQuantumIndexList[iNeighborSiteIndexList, 4]
            numNeighbors = np.append(numNeighbors, iNumNeighbors)
            displacementVectorList[centerSiteIndex] = np.asarray(iDisplacementVectors)
            displacementList[centerSiteIndex] = iDisplacements
            
        systemElementIndexMap = np.empty(2, dtype=object)
        systemElementIndexMap[:] = [centerSiteSystemElementIndexList, neighborSystemElementIndices]
        elementIndexMap = np.empty(2, dtype=object)
        elementIndexMap[:] = [centerSiteQuantumIndexList[:,4], neighborElementIndexList]
        
        returnNeighbors = returnValues()
        returnNeighbors.systemElementIndexMap = systemElementIndexMap
        returnNeighbors.offsetList = offsetList
        returnNeighbors.elementIndexMap = elementIndexMap
        returnNeighbors.numNeighbors = numNeighbors
        returnNeighbors.displacementVectorList = displacementVectorList
        returnNeighbors.displacementList = displacementList
        return returnNeighbors
    
    def electrostaticNeighborSites(self, systemSize, bulkSites, centerSiteIndices, neighborSiteIndices, cutoffDistLimits, cutoffDistKey):
        """Returns systemElementIndexMap and distances between center sites and its 
        neighbor sites within cutoff distance"""
        neighborSiteCoords = bulkSites.cellCoordinates[neighborSiteIndices]
        neighborSiteSystemElementIndexList = bulkSites.systemElementIndexList[neighborSiteIndices]
        neighborSiteQuantumIndexList = bulkSites.quantumIndexList[neighborSiteIndices]
        centerSiteCoords = bulkSites.cellCoordinates[centerSiteIndices]
        centerSiteSystemElementIndexList = bulkSites.systemElementIndexList[centerSiteIndices]
        centerSiteQuantumIndexList = bulkSites.quantumIndexList[centerSiteIndices]
        
        neighborSystemElementIndices = np.empty(len(centerSiteCoords), dtype=object)
        neighborElementTypeIndexList = np.empty(len(centerSiteCoords), dtype=object)
        neighborElementIndexList = np.empty(len(centerSiteCoords), dtype=object)
        numNeighbors = np.array([], dtype=int)
        displacementVectorList = np.empty(len(centerSiteCoords), dtype=object)
        displacementList = np.empty(len(centerSiteCoords), dtype=object)
        
        xRange = range(-1, 2) if self.pbc[0] == 1 else [0]
        yRange = range(-1, 2) if self.pbc[1] == 1 else [0]
        zRange = range(-1, 2) if self.pbc[2] == 1 else [0]
        unitcellTranslationalCoords = np.zeros((3**sum(self.pbc), 3)) # Initialization
        index = 0
        for xOffset in xRange:
            for yOffset in yRange:
                for zOffset in zRange:
                    unitcellTranslationalCoords[index] = np.dot(np.multiply(np.array([xOffset, yOffset, zOffset]), self.systemSize), self.material.latticeMatrix)
                    index += 1
        for centerSiteIndex, centerCoord in enumerate(centerSiteCoords):
            iDisplacementVectors = []
            iDisplacements = np.array([])
            iNeighborSiteIndexList = []
            iNumNeighbors = 0
            for neighborSiteIndex, neighborCoord in enumerate(neighborSiteCoords):
                neighborImageCoords = unitcellTranslationalCoords + neighborCoord
                neighborImageDisplacementVectors = neighborImageCoords - centerCoord
                neighborImageDisplacements = np.linalg.norm(neighborImageDisplacementVectors, axis=1)
                [displacement, imageIndex] = [np.min(neighborImageDisplacements), np.argmin(neighborImageDisplacements)]
                if cutoffDistLimits[0] < displacement <= cutoffDistLimits[1]:
                    iNeighborSiteIndexList.append(neighborSiteIndex)
                    iDisplacementVectors.append(neighborImageDisplacementVectors[imageIndex])
                    iDisplacements = np.append(iDisplacements, displacement)
                    iNumNeighbors += 1
            neighborSystemElementIndices[centerSiteIndex] = np.array(neighborSiteSystemElementIndexList[iNeighborSiteIndexList])
            neighborElementTypeIndexList[centerSiteIndex] = neighborSiteQuantumIndexList[iNeighborSiteIndexList, 3]
            neighborElementIndexList[centerSiteIndex] = neighborSiteQuantumIndexList[iNeighborSiteIndexList, 4]
            numNeighbors = np.append(numNeighbors, iNumNeighbors)
            displacementVectorList[centerSiteIndex] = np.asarray(iDisplacementVectors)
            displacementList[centerSiteIndex] = iDisplacements
            
        systemElementIndexMap = np.empty(2, dtype=object)
        systemElementIndexMap[:] = [centerSiteSystemElementIndexList, neighborSystemElementIndices]
        elementTypeIndexMap = np.empty(2, dtype=object)
        elementTypeIndexMap[:] = [centerSiteQuantumIndexList[:,3], neighborElementTypeIndexList]
        elementIndexMap = np.empty(2, dtype=object)
        elementIndexMap[:] = [centerSiteQuantumIndexList[:,4], neighborElementIndexList]
        
        returnNeighbors = returnValues()
        returnNeighbors.systemElementIndexMap = systemElementIndexMap
        returnNeighbors.elementTypeIndexMap = elementTypeIndexMap
        returnNeighbors.elementIndexMap = elementIndexMap
        returnNeighbors.numNeighbors = numNeighbors
        returnNeighbors.displacementVectorList = displacementVectorList
        returnNeighbors.displacementList = displacementList
        return returnNeighbors

    def extractElectrostaticNeighborSites(self, parentElecNeighborList, cutE):
        """Returns systemElementIndexMap and distances between center sites and its 
        neighbor sites within cutoff distance"""
        parentSystemElementIndexMap = parentElecNeighborList.systemElementIndexMap
        parentElementTypeIndexMap = parentElecNeighborList.elementTypeIndexMap
        parentElementIndexMap = parentElecNeighborList.elementIndexMap
        parentDisplacementVectorList = parentElecNeighborList.displacementVectorList
        parentDisplacementList = parentElecNeighborList.displacementList
        
        numSystemElements = len(parentElecNeighborList.numNeighbors)
        neighborSystemElementIndices = np.empty(numSystemElements, dtype=object)
        neighborElementTypeIndexList = np.empty(numSystemElements, dtype=object)
        neighborElementIndexList = np.empty(numSystemElements, dtype=object)
        numNeighbors = np.empty(numSystemElements, dtype=int)
        displacementVectorList = np.empty(numSystemElements, dtype=object)
        displacementList = np.empty(numSystemElements, dtype=object)
        
        startIndex = 0
        for centerSiteIndex in range(numSystemElements):
            extractIndices = np.where((0 < parentElecNeighborList.displacementList[centerSiteIndex]) & (parentElecNeighborList.displacementList[centerSiteIndex] <= cutE * self.material.ANG2BOHR))
            numNeighbors[centerSiteIndex] = len(extractIndices[0])
            endIndex = startIndex + numNeighbors[centerSiteIndex]
            iNeighborSiteIndexList = extractIndices[0]
            neighborSystemElementIndices[centerSiteIndex] = np.asarray(parentSystemElementIndexMap[1][centerSiteIndex][iNeighborSiteIndexList])
            neighborElementTypeIndexList[centerSiteIndex] = np.asarray(parentElementTypeIndexMap[1][centerSiteIndex][iNeighborSiteIndexList])
            neighborElementIndexList[centerSiteIndex] = np.asarray(parentElementIndexMap[1][centerSiteIndex][iNeighborSiteIndexList])
            displacementVectorList[centerSiteIndex] = np.asarray(parentDisplacementVectorList[centerSiteIndex][iNeighborSiteIndexList])
            displacementList[centerSiteIndex] = np.asarray(parentDisplacementList[centerSiteIndex][iNeighborSiteIndexList])
            startIndex = endIndex
            
        systemElementIndexMap = np.empty(2, dtype=object)
        systemElementIndexMap[:] = [parentSystemElementIndexMap[0], neighborSystemElementIndices]
        elementTypeIndexMap = np.empty(2, dtype=object)
        elementTypeIndexMap[:] = [parentElementTypeIndexMap[0], neighborElementTypeIndexList]
        elementIndexMap = np.empty(2, dtype=object)
        elementIndexMap[:] = [parentElementIndexMap[0], neighborElementIndexList]
        
        returnNeighbors = returnValues()
        returnNeighbors.systemElementIndexMap = systemElementIndexMap
        returnNeighbors.elementTypeIndexMap = elementTypeIndexMap
        returnNeighbors.elementIndexMap = elementIndexMap
        returnNeighbors.numNeighbors = numNeighbors
        returnNeighbors.displacementVectorList = displacementVectorList
        returnNeighbors.displacementList = displacementList
        return returnNeighbors

    def generateNeighborList(self, parent, extract=0, cutE=None, replaceExistingNeighborList=0, outdir=None, report=1, localSystemSize=np.array([3, 3, 3]), 
                                 centerUnitCellIndex=np.array([1, 1, 1])):
        """Adds the neighbor list to the system object and returns the neighbor list"""
        if parent == 1:
            assert not extract, 'Use extract flag only to generate child neighbor list'
            assert not cutE, 'Do not provide a cutoff while generating parent neighbor list'
        else:
            assert cutE, 'Provide a desired cutoff distance in angstroms to generate child neighbor list'
        
        assert outdir, 'Please provide the destination path where neighbor list needs to be saved'
        assert all(size >= 3 for size in localSystemSize), 'Local system size in all dimensions should always be greater than or equal to 3'
        del self.material.neighborCutoffDist['E']
        
        if extract:
            parentNeighborListFileName = 'ParentNeighborList_SystemSize=' + str(self.systemSize).replace(' ', ',') + '.npy'
            parentNeighborListFilePath = outdir + directorySeparator + parentNeighborListFileName
            parentNeighborList = np.load(parentNeighborListFilePath)[()]
            for iCutE in cutE:
                fileName = 'E' + ('%2.1f' % iCutE)
                ChildNeighborListFileName = 'NeighborList_' + fileName + '.npy'
                ChildNeighborListFilePath = outdir + directorySeparator + ChildNeighborListFileName
                assert (not os.path.isfile(ChildNeighborListFilePath) or replaceExistingNeighborList), 'Requested neighbor list file already exists in the destination folder.'
                neighborList = {}
                for cutoffDistKey in parentNeighborList.keys():
                    if cutoffDistKey is 'E':
                        neighborList[cutoffDistKey] = [self.extractElectrostaticNeighborSites(parentNeighborList['E'][0], iCutE)]
                    else:
                        neighborList[cutoffDistKey] = deepcopy(parentNeighborList[cutoffDistKey])
                np.save(ChildNeighborListFilePath, neighborList)
                if report:
                    self.generateNeighborListReport(parent, outdir, fileName)
        else:
            fileName = 'SystemSize=' + str(self.systemSize).replace(' ', ',') if parent else ('E' + ('' if extract else ('%2.1f' % cutE)))
            neighborListFileName = ('Parent' if parent else '') + 'NeighborList_' + fileName + '.npy'
            neighborListFilePath = outdir + directorySeparator + neighborListFileName
            assert (not os.path.isfile(neighborListFilePath) or replaceExistingNeighborList), 'Requested neighbor list file already exists in the destination folder.'
            neighborList = {}
            tolDist = self.material.neighborCutoffDistTol
            elementTypes = self.material.elementTypes[:]
            for cutoffDistKey in self.material.neighborCutoffDist.keys():
                cutoffDistList = self.material.neighborCutoffDist[cutoffDistKey][:]
                neighborListCutoffDistKey = []
                if cutoffDistKey is 'E':
                    centerSiteIndices = neighborSiteIndices = np.arange(self.numCells * self.material.totalElementsPerUnitCell)
                    cutoffDistLimits = [0, np.inf if parent else cutoffDistList[0]]
                    neighborListCutoffDistKey.append(self.electrostaticNeighborSites(self.systemSize, self.bulkSites, centerSiteIndices, 
                                                                                     neighborSiteIndices, cutoffDistLimits, cutoffDistKey))
                else:
                    [centerElementType, neighborElementType] = cutoffDistKey.split(self.material.elementTypeDelimiter)
                    centerSiteElementTypeIndex = elementTypes.index(centerElementType) 
                    neighborSiteElementTypeIndex = elementTypes.index(neighborElementType)
                    localBulkSites = self.material.generateSites(range(len(self.material.elementTypes)), 
                                                                 localSystemSize)
                    centerSiteIndices = [self.generateSystemElementIndex(localSystemSize, np.concatenate((centerUnitCellIndex, np.array([centerSiteElementTypeIndex]), np.array([elementIndex])))) 
                                         for elementIndex in range(self.material.nElementsPerUnitCell[centerSiteElementTypeIndex])]
                    neighborSiteIndices = [self.generateSystemElementIndex(localSystemSize, np.array([xSize, ySize, zSize, neighborSiteElementTypeIndex, elementIndex])) 
                                           for xSize in range(localSystemSize[0]) for ySize in range(localSystemSize[1]) 
                                           for zSize in range(localSystemSize[2]) 
                                           for elementIndex in range(self.material.nElementsPerUnitCell[neighborSiteElementTypeIndex])]
                    
                    for iCutoffDist in range(len(cutoffDistList)):
                        cutoffDistLimits = [cutoffDistList[iCutoffDist] - tolDist[cutoffDistKey][iCutoffDist], cutoffDistList[iCutoffDist] + tolDist[cutoffDistKey][iCutoffDist]]
                        neighborListCutoffDistKey.append(self.hopNeighborSites(localBulkSites, centerSiteIndices, 
                                                                               neighborSiteIndices, cutoffDistLimits, cutoffDistKey))
                neighborList[cutoffDistKey] = neighborListCutoffDistKey[:]
            np.save(neighborListFilePath, neighborList)
            if report:
                self.generateNeighborListReport(parent, outdir, fileName)

    def generateNeighborListReport(self, parent, outdir, fileName):
        """Generates a neighbor list and prints out a report to the output directory"""
        neighborListLogName = ('Parent' if parent else '') + 'NeighborList_' + fileName + '.log' 
        neighborListLogPath = outdir + directorySeparator + neighborListLogName
        report = open(neighborListLogPath, 'w')
        endTime = datetime.now()
        timeElapsed = endTime - self.startTime
        report.write('Time elapsed: ' + ('%2d days, ' % timeElapsed.days if timeElapsed.days else '') +
                     ('%2d hours' % ((timeElapsed.seconds // 3600) % 24)) + 
                     (', %2d minutes' % ((timeElapsed.seconds // 60) % 60)) + 
                     (', %2d seconds' % (timeElapsed.seconds % 60)))
        report.close()
    
class initiateSystem(object):
    """ """
    def __init__(self, material, neighbors):
        self.material = material
        self.neighbors = neighbors
        self.systemSize = self.neighbors.systemSize

    def generateRandomOccupancy(self, speciesCount):
        """generates initial occupancy list based on species count"""
        occupancy = OrderedDict()
        for speciesType in speciesCount.keys():
            siteElementTypesIndices = np.in1d(self.material.elementTypes, self.material.speciesToElementTypeMap[speciesType]).nonzero()[0]
            numSpecies = speciesCount[speciesType]
            iSpeciesSystemElementIndices = []
            for iSpecies in range(numSpecies):
                siteElementTypeIndex = rnd.choice(siteElementTypesIndices)
                iSpeciesSiteIndices = np.array([rnd.randint(0, self.systemSize[0]-1), 
                                                rnd.randint(0, self.systemSize[1]-1), 
                                                rnd.randint(0, self.systemSize[2]-1), 
                                                siteElementTypeIndex, 
                                                rnd.randint(0, self.material.nElementsPerUnitCell[siteElementTypeIndex]-1)])
                iSpeciesSystemElementIndex = self.neighbors.generateSystemElementIndex(self.systemSize, iSpeciesSiteIndices)
                if iSpeciesSystemElementIndex in iSpeciesSystemElementIndices:
                    iSpecies -= 1
                else:
                    iSpeciesSystemElementIndices.append(iSpeciesSystemElementIndex)
            occupancy[speciesType] = iSpeciesSystemElementIndices[:]
        return occupancy
    
class system(object):
    """defines the system we are working on
    
    Attributes:
    size: An array (3 x 1) defining the system size in multiple of unit cells
    """
    def __init__(self, material, neighbors, neighborList, occupancy):
        """Return a system object whose size is *size*"""
        self.material = material
        self.neighbors = neighbors
        self.neighborList = neighborList
        self.occupancy = OrderedDict(occupancy)
        
        self.pbc = self.neighbors.pbc
        self.speciesCount = {key: len(self.occupancy[key]) if key in self.occupancy.keys() else 0 
                             for key in self.material.nonEmptySpeciesToElementTypeMap.keys() 
                             if key is not self.material.emptySpeciesType}
        
        # total number of unit cells
        self.systemSize = self.neighbors.systemSize
        self.numCells = self.systemSize.prod()
        
        # generate lattice charge list
        unitcellChargeList = np.array([self.material.chargeTypes[self.material.elementTypes[elementTypeIndex]] 
                                       for elementTypeIndex in self.material.elementTypeIndexList])
        self.latticeChargeList = np.tile(unitcellChargeList, self.numCells)
        
<<<<<<< HEAD
        # Distance List
        distanceList = self.neighborList['E'][0].displacementList
        self.distanceList = distanceList
        self.coeffDistanceList = (1/(4 * np.pi * self.material.epsilon)) * self.distanceList

=======
        # Coefficient Distance List
        self.coeffDistanceList = 1 / (self.material.dielectricConstant * self.neighborList['E'][0].displacementList)
    
>>>>>>> c735cf13
    def chargeConfig(self, occupancy):
        """Returns charge distribution of the current configuration"""
        chargeList = np.copy(self.latticeChargeList)
        chargeTypeKeys = self.material.chargeTypes.keys()
        
        shellChargeTypeKeys = [key for key in chargeTypeKeys if self.material.elementTypeDelimiter in key]
        for chargeTypeKey in shellChargeTypeKeys:
            centerSiteElementType = chargeTypeKey.split(self.material.elementTypeDelimiter)[0]
            neighborElementTypeSites = self.neighborList[chargeTypeKey][:]
            for speciesType in self.material.elementTypeToSpeciesMap[centerSiteElementType]:
                centerSiteSystemElementIndices = self.occupancy[speciesType][:]
                for centerSiteSystemElementIndex in centerSiteSystemElementIndices:
                    for shellIndex, chargeValue in enumerate(self.material.chargeTypes[chargeTypeKey]):
                        neighborOffsetList = neighborElementTypeSites[shellIndex].offsetList
                        neighborElementIndexMap = neighborElementTypeSites[shellIndex].elementIndexMap
                        siteQuantumIndices = self.neighbors.generateQuantumIndices(self.systemSize, centerSiteSystemElementIndex)
                        siteElementIndex = siteQuantumIndices[4]
                        neighborSystemElementIndices = []
                        for neighborIndex in range(len(neighborElementIndexMap[1][siteElementIndex])):
                            neighborUnitCellIndex = [sum(x) for x in zip(siteQuantumIndices[:3], neighborOffsetList[siteElementIndex][neighborIndex])]
                            neighborElementTypeIndex = [self.material.elementTypes.index(chargeTypeKey.split(self.material.elementTypeDelimiter)[1])]
                            neighborElementIndex = [neighborElementIndexMap[1][siteElementIndex][neighborIndex]]
                            neighborQuantumIndices = neighborUnitCellIndex + neighborElementTypeIndex + neighborElementIndex
                            neighborSystemElementIndex = self.neighbors.generateSystemElementIndex(self.systemSize, neighborQuantumIndices)
                            neighborSystemElementIndices.append(neighborSystemElementIndex)
                        chargeList[neighborSystemElementIndices] = chargeValue

        siteChargeTypeKeys = [key for key in chargeTypeKeys if key not in self.material.siteList if self.material.siteIdentifier in key]
        for chargeKeyType in siteChargeTypeKeys:
            centerSiteElementType = chargeKeyType.replace(self.material.siteIdentifier,'')
            for speciesType in self.material.elementTypeToSpeciesMap[centerSiteElementType]:
                assert speciesType in self.occupancy.keys(), ('Invalid definition of charge type \'' + str(chargeKeyType) + '\', \'' + 
                                                              str(speciesType) + '\' species does not exist in this configuration') 
                centerSiteSystemElementIndices = self.occupancy[speciesType][:]
                chargeList[centerSiteSystemElementIndices] = self.material.chargeTypes[chargeKeyType]
        return chargeList

    def ESPConfig(self, currentStateChargeConfig):
<<<<<<< HEAD
        ESPConfig = np.multiply(currentStateChargeConfig[:, np.newaxis], self.coeffDistanceList)
=======
        ESPConfig = deepcopy(self.coeffDistanceList)
        for rowIndex in range(len(currentStateChargeConfig)):
            ESPConfig[rowIndex] *= currentStateChargeConfig[rowIndex]
>>>>>>> c735cf13
        return ESPConfig

    def config(self, occupancy):
        """Generates the configuration array for the system"""
        elementTypeIndices = range(len(self.material.elementTypes))
        systemSites = self.material.generateSites(elementTypeIndices, self.systemSize)
        positions = systemSites.cellCoordinates
        systemElementIndexList = systemSites.systemElementIndexList
        chargeList = self.chargeConfig(occupancy)
        
        returnConfig = returnValues()
        returnConfig.positions = positions
        returnConfig.chargeList = chargeList
        returnConfig.systemElementIndexList = systemElementIndexList
        returnConfig.occupancy = occupancy
        return returnConfig

class run(object):
    """defines the subroutines for running Kinetic Monte Carlo and computing electrostatic 
    interaction energies"""
    def __init__(self, material, neighbors, system, T, nTraj, kmcSteps, stepInterval, gui):
        """Returns the PBC condition of the system"""
        self.startTime = datetime.now()
        
        self.material = material
        self.neighbors = neighbors
        self.system = system
        
        self.T = T * self.material.K2AUTEMP
        self.nTraj = int(nTraj)
        self.kmcSteps = int(kmcSteps)
        self.stepInterval = int(stepInterval)
        self.gui = gui
<<<<<<< HEAD
        self.kB = kB

=======
        
>>>>>>> c735cf13
        self.systemSize = self.system.systemSize

        # import parameters from material class
        self.vn = self.material.vn
        self.lambdaValues = self.material.lambdaValues
        self.VAB = self.material.VAB

        # compute number of species existing in the system
        nSpecies = {}
        speciesToElementTypeMap = self.material.speciesToElementTypeMap
        for speciesTypeKey in  speciesToElementTypeMap.keys():
            if speciesTypeKey in self.system.occupancy.keys(): 
                nSpecies[speciesTypeKey] = len(self.system.occupancy[speciesTypeKey])
            elif speciesTypeKey is not self.material.emptySpeciesType:
                nSpecies[speciesTypeKey] = 0
<<<<<<< HEAD

        nSpecies[self.material.emptySpeciesType] = (np.sum(self.material.nElements) * self.system.numCells - np.sum(nSpecies.values()))
=======
        
        nSpecies[self.material.emptySpeciesType] = (self.material.totalElementsPerUnitCell * self.system.numCells - sum(nSpecies.values()))
>>>>>>> c735cf13
        self.nSpecies = nSpecies

        # total number of species
<<<<<<< HEAD
        self.totalSpecies = int(np.sum(self.nSpecies.values()) - self.nSpecies[self.material.emptySpeciesType])

        # Electrostatic interaction neighborlist:
        elecNeighborListSystemElementIndexMap = self.system.neighborList['E'][0].systemElementIndexMap
        self.elecNeighborListNeighborSEIndices = elecNeighborListSystemElementIndexMap[1]
=======
        self.totalSpecies = int(sum(self.nSpecies.values()) - self.nSpecies[self.material.emptySpeciesType])
    
        # Electrostatic interaction neighborlist:
        self.elecNeighborListNeighborSEIndices = self.system.neighborList['E'][0].systemElementIndexMap[1]
>>>>>>> c735cf13

    def electrostaticInteractionEnergy(self, occupancy):
        """Subroutine to compute the electrostatic interaction energies"""
        chargeConfig = self.system.chargeConfig(occupancy)
        ESPConfig = self.system.ESPConfig(chargeConfig)
        individualInteractionList = (ESPConfig * chargeConfig[self.elecNeighborListNeighborSEIndices])
        elecIntEnergy = np.sum(np.concatenate(individualInteractionList)) * self.material.J2EV # electron-volt
        return elecIntEnergy
<<<<<<< HEAD

    def relativeElectrostaticInteractionEnergy(self, currentStateESPConfig, newStateESPConfig, 
                                               currentStateChargeConfig, newStateChargeConfig, 
                                               oldSiteSystemElementIndex, newSiteSystemElementIndex):
        """Subroutine to compute the relative electrostatic interaction energies between two states"""
        individualInteractionList = (currentStateESPConfig[oldSiteSystemElementIndex] * 
                                     currentStateChargeConfig[self.elecNeighborListNeighborSEIndices[oldSiteSystemElementIndex]])
        oldSiteElecIntEnergy = np.sum(individualInteractionList)
        
        individualInteractionList = (currentStateESPConfig[newSiteSystemElementIndex] * 
                                     currentStateChargeConfig[self.elecNeighborListNeighborSEIndices[newSiteSystemElementIndex]])
        oldNeighborSiteElecIntEnergy = np.sum(individualInteractionList)
        
        individualInteractionList = (newStateESPConfig[newSiteSystemElementIndex] * 
                                     newStateChargeConfig[self.elecNeighborListNeighborSEIndices[newSiteSystemElementIndex]])
        newSiteElecIntEnergy = np.sum(individualInteractionList)
        
        individualInteractionList = (newStateESPConfig[oldSiteSystemElementIndex] * 
                                     newStateChargeConfig[self.elecNeighborListNeighborSEIndices[oldSiteSystemElementIndex]])
        newNeighborSiteElecIntEnergy = np.sum(individualInteractionList)

        relativeElecEnergy = (newSiteElecIntEnergy + newNeighborSiteElecIntEnergy
=======
        
    def nonESPRelativeElectrostaticInteractionEnergy(self, currentStateChargeConfig, newStateChargeConfig, 
                                                     oldSiteSystemElementIndex, newSiteSystemElementIndex):
        """Subroutine to compute the relative electrostatic interaction energies between two states"""
        oldSiteElecIntEnergy = np.sum(currentStateChargeConfig[oldSiteSystemElementIndex] * 
                                      currentStateChargeConfig[self.elecNeighborListNeighborSEIndices[oldSiteSystemElementIndex]] * 
                                      self.system.coeffDistanceList[oldSiteSystemElementIndex])
        oldNeighborSiteElecIntEnergy = np.sum(currentStateChargeConfig[newSiteSystemElementIndex] * 
                                              currentStateChargeConfig[self.elecNeighborListNeighborSEIndices[newSiteSystemElementIndex]] * 
                                              self.system.coeffDistanceList[newSiteSystemElementIndex])
        newSiteElecIntEnergy = np.sum(newStateChargeConfig[newSiteSystemElementIndex] * 
                                      newStateChargeConfig[self.elecNeighborListNeighborSEIndices[newSiteSystemElementIndex]] * 
                                      self.system.coeffDistanceList[newSiteSystemElementIndex]) 
        newNeighborSiteElecIntEnergy = np.sum(newStateChargeConfig[oldSiteSystemElementIndex] * 
                                              newStateChargeConfig[self.elecNeighborListNeighborSEIndices[oldSiteSystemElementIndex]] * 
                                              self.system.coeffDistanceList[oldSiteSystemElementIndex]) 
        relativeElecEnergy = (newSiteElecIntEnergy + newNeighborSiteElecIntEnergy 
>>>>>>> c735cf13
                              - oldSiteElecIntEnergy - oldNeighborSiteElecIntEnergy)
        return relativeElecEnergy
    
    def ESPRelativeElectrostaticInteractionEnergy(self, currentStateESPConfig, newStateESPConfig, 
                                               currentStateChargeConfig, newStateChargeConfig, 
                                               oldSiteSystemElementIndex, newSiteSystemElementIndex):
        """Subroutine to compute the relative electrostatic interaction energies between two states"""
        oldSiteElecIntEnergy = np.sum(currentStateESPConfig[oldSiteSystemElementIndex] * 
                                      currentStateChargeConfig[self.elecNeighborListNeighborSEIndices[oldSiteSystemElementIndex]])
        oldNeighborSiteElecIntEnergy = np.sum(currentStateESPConfig[newSiteSystemElementIndex] * 
                                              currentStateChargeConfig[self.elecNeighborListNeighborSEIndices[newSiteSystemElementIndex]])
        newSiteElecIntEnergy = np.sum(newStateESPConfig[newSiteSystemElementIndex] * 
                                      newStateChargeConfig[self.elecNeighborListNeighborSEIndices[newSiteSystemElementIndex]])
        newNeighborSiteElecIntEnergy = np.sum(newStateESPConfig[oldSiteSystemElementIndex] * 
                                              newStateChargeConfig[self.elecNeighborListNeighborSEIndices[oldSiteSystemElementIndex]])
        relativeElecEnergy = (newSiteElecIntEnergy + newNeighborSiteElecIntEnergy - 
                              oldSiteElecIntEnergy - oldNeighborSiteElecIntEnergy)
        return relativeElecEnergy
    
    def generateNewStates(self, currentStateOccupancy):
        """generates a list of new occupancy states possible from the current state"""
        neighborList = self.system.neighborList
        newStateOccupancyList = []
        hopElementTypes = []
        hopDistTypes = []
        hoppingSpeciesIndices = []
        speciesDisplacementVectorList = []
        systemElementIndexPairList = []
        newStateOccupancy = OrderedDict((key, values[:]) for key, values in currentStateOccupancy.items())
        
        cumulativeSpeciesSiteSystemElementIndices = [systemElementIndex for speciesSiteSystemElementIndices in currentStateOccupancy.values() 
                                                 for systemElementIndex in speciesSiteSystemElementIndices]
        for speciesType in currentStateOccupancy.keys():
            for speciesTypeSpeciesIndex, speciesSiteSystemElementIndex in enumerate(currentStateOccupancy[speciesType]):
                speciesIndex = cumulativeSpeciesSiteSystemElementIndices.index(speciesSiteSystemElementIndex)
                for hopElementType in self.material.hopElementTypes[speciesType]:
                    for hopDistTypeIndex in range(len(self.material.neighborCutoffDist[hopElementType])):
                        neighborOffsetList = neighborList[hopElementType][hopDistTypeIndex].offsetList
                        neighborElementIndexMap = neighborList[hopElementType][hopDistTypeIndex].elementIndexMap
                        speciesSiteToNeighborDisplacementVectorList = neighborList[hopElementType][hopDistTypeIndex].displacementVectorList
                        
                        speciesQuantumIndices = self.neighbors.generateQuantumIndices(self.systemSize, speciesSiteSystemElementIndex)
                        speciesSiteElementIndex = speciesQuantumIndices[4]
                        numNeighbors = len(neighborElementIndexMap[1][speciesSiteElementIndex])
                        for neighborIndex in range(numNeighbors):
                            neighborUnitCellIndices = [sum(x) for x in zip(speciesQuantumIndices[:3], neighborOffsetList[speciesSiteElementIndex][neighborIndex])]
                            for index, neighborUnitCellIndex in enumerate(neighborUnitCellIndices):
                                if neighborUnitCellIndex > self.systemSize[index] - 1:
                                    neighborUnitCellIndices[index] -= self.systemSize[index]
                                elif neighborUnitCellIndex < 0:
                                    neighborUnitCellIndices[index] += self.systemSize[index]
                            neighborElementTypeIndex = [self.material.elementTypes.index(hopElementType.split(self.material.elementTypeDelimiter)[1])]
                            neighborElementIndex = [neighborElementIndexMap[1][speciesSiteElementIndex][neighborIndex]]
                            neighborQuantumIndices = np.asarray(neighborUnitCellIndices + neighborElementTypeIndex + neighborElementIndex)
                            neighborSystemElementIndex = self.neighbors.generateSystemElementIndex(self.systemSize, neighborQuantumIndices)
                            if neighborSystemElementIndex not in cumulativeSpeciesSiteSystemElementIndices:
                                newStateOccupancy[speciesType][speciesTypeSpeciesIndex] = neighborSystemElementIndex
                                newStateOccupancyList.append(OrderedDict((key, values[:]) for key, values in newStateOccupancy.items()))
                                newStateOccupancy[speciesType][speciesTypeSpeciesIndex] = speciesSiteSystemElementIndex
                                hopElementTypes.append(hopElementType)
                                hopDistTypes.append(hopDistTypeIndex)
                                hoppingSpeciesIndices.append(speciesIndex)
                                speciesDisplacementVector = speciesSiteToNeighborDisplacementVectorList[speciesSiteElementIndex][neighborIndex]
                                speciesDisplacementVectorList.append(speciesDisplacementVector)
                                systemElementIndexPairList.append([speciesSiteSystemElementIndex, neighborSystemElementIndex])
                    
        returnNewStates = returnValues()
        returnNewStates.newStateOccupancyList = newStateOccupancyList
        returnNewStates.hopElementTypes = hopElementTypes
        returnNewStates.hopDistTypes = hopDistTypes
        returnNewStates.hoppingSpeciesIndices = hoppingSpeciesIndices
        returnNewStates.speciesDisplacementVectorList = speciesDisplacementVectorList
        returnNewStates.systemElementIndexPairList = systemElementIndexPairList
        return returnNewStates
    
    def doKMCSteps(self, outdir=None, ESPConfig=1, report=1, randomSeed=1):
        """Subroutine to run the KMC simulation by specified number of steps"""
        rnd.seed(randomSeed)
        nTraj = self.nTraj
        kmcSteps = self.kmcSteps
        stepInterval = self.stepInterval
        currentStateOccupancy = deepcopy(self.system.occupancy)
        numPathStepsPerTraj = int(kmcSteps / stepInterval) + 1
        timeArray = np.zeros(nTraj * numPathStepsPerTraj)
        unwrappedPositionArray = np.zeros(( nTraj * numPathStepsPerTraj, self.totalSpecies, 3))
        wrappedPositionArray = np.zeros(( nTraj * numPathStepsPerTraj, self.totalSpecies, 3))
        speciesDisplacementArray = np.zeros(( nTraj * numPathStepsPerTraj, self.totalSpecies, 3))
        pathIndex = 0
        currentStateConfig = self.system.config(currentStateOccupancy)
        currentStateChargeConfig = self.system.chargeConfig(currentStateOccupancy)
<<<<<<< HEAD
        currentStateESPConfig = self.system.ESPConfig(currentStateChargeConfig)
=======
        newStateChargeConfig = np.copy(currentStateChargeConfig)
        if ESPConfig:
            currentStateESPConfig = self.system.ESPConfig(currentStateChargeConfig)
            newStateESPConfig = deepcopy(currentStateESPConfig)
        
>>>>>>> c735cf13
        shellChargeTypeKeys = [key for key in self.material.chargeTypes.keys() if self.material.elementTypeDelimiter in key]
        shellCharges = 0 if shellChargeTypeKeys==[] else 1
        assert 'E' in self.material.neighborCutoffDist.keys(), 'Please specify the cutoff distance for electrostatic interactions'
        for dummy in range(nTraj):
            pathIndex += 1
            kmcTime = 0
            speciesDisplacementVectorList = np.zeros((self.totalSpecies, 3))
            procIndexList = [100] * kmcSteps
            for step in range(kmcSteps):
                kList = []
                newStates = self.generateNewStates(currentStateOccupancy)
                hopElementTypes = newStates.hopElementTypes[:]
                hopDistTypes = newStates.hopDistTypes[:]
                for newStateIndex in range(len(newStates.hoppingSpeciesIndices)):
                    [oldSiteSystemElementIndex, newSiteSystemElementIndex] = newStates.systemElementIndexPairList[newStateIndex]
                    if shellCharges:
                        newStateOccupancy = deepcopy(newStates.newStateOccupancyList[newStateIndex])
                        newStateChargeConfig = self.system.chargeConfig(newStateOccupancy)
                        newStateESPConfig = self.system.ESPConfig(newStateChargeConfig)
                    else:
<<<<<<< HEAD
                        newStateChargeConfig = currentStateChargeConfig
                        newStateChargeConfig[[oldSiteSystemElementIndex, newSiteSystemElementIndex]] = currentStateChargeConfig[[newSiteSystemElementIndex, oldSiteSystemElementIndex]]
                        newStateESPConfig = currentStateESPConfig
                        multFactor = (currentStateChargeConfig[[newSiteSystemElementIndex, oldSiteSystemElementIndex]] / 
                                      currentStateChargeConfig[[oldSiteSystemElementIndex, newSiteSystemElementIndex]])
                        newStateESPConfig[[oldSiteSystemElementIndex, newSiteSystemElementIndex]] = np.multiply(newStateESPConfig[[oldSiteSystemElementIndex, newSiteSystemElementIndex]], 
                                                                                                                multFactor[:, np.newaxis])
                    delG0 = self.relativeElectrostaticInteractionEnergy(currentStateESPConfig, newStateESPConfig, currentStateChargeConfig, 
                                                                        newStateChargeConfig, oldSiteSystemElementIndex, newSiteSystemElementIndex)
=======
                        if ESPConfig:
                            multFactor = np.true_divide(currentStateChargeConfig[[newSiteSystemElementIndex, oldSiteSystemElementIndex]], 
                                                        currentStateChargeConfig[[oldSiteSystemElementIndex, newSiteSystemElementIndex]])
                            newStateESPConfig[oldSiteSystemElementIndex] *= multFactor[0]
                            newStateESPConfig[newSiteSystemElementIndex] *= multFactor[1]
                        newStateChargeConfig[[oldSiteSystemElementIndex, newSiteSystemElementIndex]] = newStateChargeConfig[[newSiteSystemElementIndex, oldSiteSystemElementIndex]]
                        
                    if ESPConfig:
                        delG0 = self.ESPRelativeElectrostaticInteractionEnergy(currentStateESPConfig, newStateESPConfig, 
                                                                               currentStateChargeConfig, newStateChargeConfig, 
                                                                               oldSiteSystemElementIndex, newSiteSystemElementIndex)
                    else:
                        delG0 = self.nonESPRelativeElectrostaticInteractionEnergy(currentStateChargeConfig, newStateChargeConfig, 
                                                                                  oldSiteSystemElementIndex, newSiteSystemElementIndex)

>>>>>>> c735cf13
                    hopElementType = hopElementTypes[newStateIndex]
                    hopDistType = hopDistTypes[newStateIndex]
                    lambdaValue = self.lambdaValues[hopElementType][hopDistType]
                    VAB = self.VAB[hopElementType][hopDistType]
                    delGs = ((lambdaValue + delG0) ** 2 / (4 * lambdaValue)) - VAB
                    kList.append(self.vn * np.exp(-delGs / self.T))
                    if not shellCharges:
                        newStateChargeConfig[[oldSiteSystemElementIndex, newSiteSystemElementIndex]] = newStateChargeConfig[[newSiteSystemElementIndex, oldSiteSystemElementIndex]]
                        if ESPConfig:
                            newStateESPConfig[[oldSiteSystemElementIndex, newSiteSystemElementIndex]] = deepcopy(currentStateESPConfig[[oldSiteSystemElementIndex, newSiteSystemElementIndex]])
                        
                kTotal = np.sum(kList)
                kCumSum = (kList / kTotal).cumsum()
                rand1 = rnd.random()
                procIndex = np.where(kCumSum > rand1)[0][0]
                procIndexList[step] = procIndex
                rand2 = rnd.random()
                kmcTime -= np.log(rand2) / kTotal
                
                currentStateOccupancy = deepcopy(newStates.newStateOccupancyList[procIndex])
                if shellCharges:
                    currentStateChargeConfig = self.system.chargeConfig(currentStateOccupancy)
<<<<<<< HEAD
                    currentStateESPConfig = self.system.ESPConfig(currentStateChargeConfig)
=======
                    newStateChargeConfig = self.system.chargeConfig(currentStateOccupancy)
                    currentStateESPConfig = self.system.ESPConfig(currentStateChargeConfig)
                    newStateESPConfig = self.system.ESPConfig(currentStateChargeConfig)
>>>>>>> c735cf13
                else:
                    [oldSiteSystemElementIndex, newSiteSystemElementIndex] = newStates.systemElementIndexPairList[procIndex]
                    if ESPConfig:
                        currentStateESPConfig[oldSiteSystemElementIndex] *= multFactor[0]
                        currentStateESPConfig[newSiteSystemElementIndex] *= multFactor[1]
                        newStateESPConfig[[oldSiteSystemElementIndex, newSiteSystemElementIndex]] = deepcopy(currentStateESPConfig[[oldSiteSystemElementIndex, newSiteSystemElementIndex]])
                    currentStateChargeConfig[[oldSiteSystemElementIndex, newSiteSystemElementIndex]] = currentStateChargeConfig[[newSiteSystemElementIndex, oldSiteSystemElementIndex]]
<<<<<<< HEAD
                    newStateESPConfig = currentStateESPConfig
                    multFactor = (currentStateChargeConfig[[newSiteSystemElementIndex, oldSiteSystemElementIndex]] / 
                                  currentStateChargeConfig[[oldSiteSystemElementIndex, newSiteSystemElementIndex]])
                    newStateESPConfig[[oldSiteSystemElementIndex, newSiteSystemElementIndex]] = np.multiply(newStateESPConfig[[oldSiteSystemElementIndex, newSiteSystemElementIndex]], multFactor[:, np.newaxis])
                    currentStateESPConfig = newStateESPConfig

                # speciesIndex is different from speciesTypeSpeciesIndex
=======
                    newStateChargeConfig[[oldSiteSystemElementIndex, newSiteSystemElementIndex]] = newStateChargeConfig[[newSiteSystemElementIndex, oldSiteSystemElementIndex]]
                    
>>>>>>> c735cf13
                speciesIndex = newStates.hoppingSpeciesIndices[procIndex]
                speciesDisplacementVector = np.copy(newStates.speciesDisplacementVectorList[procIndex])
                speciesDisplacementVectorList[speciesIndex] += speciesDisplacementVector
                currentStateConfig.chargeList = np.copy(currentStateChargeConfig)
                currentStateConfig.occupancy = deepcopy(currentStateOccupancy)
                if step % stepInterval == 0:
                    speciesSystemElementIndices = np.concatenate((currentStateOccupancy.values())).astype(int)
                    timeArray[pathIndex] = kmcTime
                    wrappedPositionArray[pathIndex] = np.copy(currentStateConfig.positions[speciesSystemElementIndices])
                    speciesDisplacementArray[pathIndex] = np.copy(speciesDisplacementVectorList)
                    unwrappedPositionArray[pathIndex] = unwrappedPositionArray[pathIndex - 1] + speciesDisplacementVectorList
                    speciesDisplacementVectorList = np.zeros((self.totalSpecies, 3))
                    pathIndex += 1
        
        trajectoryData = returnValues()
        trajectoryData.speciesCount = self.system.speciesCount
        trajectoryData.nTraj = nTraj
        trajectoryData.kmcSteps = kmcSteps
        trajectoryData.stepInterval = stepInterval
        trajectoryData.pbc = self.system.pbc
        trajectoryData.systemSize = self.systemSize
        trajectoryData.timeArray = timeArray
        trajectoryData.unwrappedPositionArray = unwrappedPositionArray
        trajectoryData.wrappedPositionArray = wrappedPositionArray
        trajectoryData.speciesDisplacementArray = speciesDisplacementArray
        trajectoryData.EcutoffDist = self.material.neighborCutoffDist['E'][0]
        
        if outdir:
            trajectoryDataFileName = 'TrajectoryData.npy'
            trajectoryDataFilePath = outdir + directorySeparator + trajectoryDataFileName
            np.save(trajectoryDataFilePath, trajectoryData)
        if report:
            self.generateSimulationLogReport(outdir)
        return trajectoryData

    def generateSimulationLogReport(self, outdir):
        """Generates an log report of the simulation and outputs to the working directory"""
        simulationLogFileName = 'Run.log'
        simulationLogFilePath = outdir + directorySeparator + simulationLogFileName
        report = open(simulationLogFilePath, 'w')
        endTime = datetime.now()
        timeElapsed = endTime - self.startTime
        report.write('Time elapsed: ' + ('%2d days, ' % timeElapsed.days if timeElapsed.days else '') +
                     ('%2d hours' % ((timeElapsed.seconds // 3600) % 24)) + 
                     (', %2d minutes' % ((timeElapsed.seconds // 60) % 60)) + 
                     (', %2d seconds' % (timeElapsed.seconds % 60)))
        report.close()

class analysis(object):
    """Post-simulation analysis methods"""
    def __init__(self, material, trajectoryData, nStepsMSD, nDispMSD, binsize, reprTime = 'ns', 
                 reprDist = 'Angstrom'):
        """"""
        self.startTime = datetime.now()
        self.material = material
        self.trajectoryData = trajectoryData
        self.nStepsMSD = int(nStepsMSD)
        self.nDispMSD = int(nDispMSD)
        self.binsize = binsize
        self.reprTime = reprTime
        self.reprDist = reprDist
        self.systemSize = self.trajectoryData.systemSize
        self.pbc = self.trajectoryData.pbc
        
        self.timeConversion = (1E+09 if reprTime is 'ns' else 1E+00) / self.material.SEC2AUTIME 
        self.distConversion = (1E-10 if reprDist is 'm' else 1E+00) / self.material.ANG2BOHR        
        self.nTraj = self.trajectoryData.nTraj
        self.kmcSteps = self.trajectoryData.kmcSteps
        self.stepInterval = self.trajectoryData.stepInterval
        self.EcutoffDist = self.trajectoryData.EcutoffDist
        
    def computeMSD(self, timeArray, unwrappedPositionArray, outdir=None, report=1):
        """Returns the squared displacement of the trajectories"""
        time = timeArray * self.timeConversion
        positionArray = unwrappedPositionArray * self.distConversion
        speciesCount = self.trajectoryData.speciesCount
        nSpecies = sum(speciesCount.values())
        speciesTypes = []
        for speciesType in speciesCount.keys():
            if speciesCount[speciesType] is not 0:
                speciesTypes.append(speciesType)
        nSpeciesTypes = len(speciesTypes)
        timeNdisp2 = np.zeros((self.nTraj * (self.nStepsMSD * self.nDispMSD), nSpecies + 1))
        numPathStepsPerTraj = int(self.kmcSteps / self.stepInterval) + 1
        for trajIndex in range(self.nTraj):
            headStart = trajIndex * numPathStepsPerTraj
            for timestep in range(1, self.nStepsMSD + 1):
                for step in range(self.nDispMSD):
                    workingRow = trajIndex * (self.nStepsMSD * self.nDispMSD) + (timestep-1) * self.nDispMSD + step 
                    timeNdisp2[workingRow, 0] = time[headStart + step + timestep] - time[headStart + step]
                    timeNdisp2[workingRow, 1:] = np.linalg.norm(positionArray[headStart + step + timestep] - 
                                                                positionArray[headStart + step], axis=1)**2
        timeArrayMSD = timeNdisp2[:, 0]
        minEndTime = np.min(timeArrayMSD[np.arange(self.nStepsMSD * self.nDispMSD - 1, self.nTraj * (self.nStepsMSD * self.nDispMSD), self.nStepsMSD * self.nDispMSD)])  
        bins = np.arange(0, minEndTime, self.binsize)
        nBins = len(bins) - 1
        speciesMSDData = np.zeros((nBins, nSpecies))
        msdHistogram, dummy = np.histogram(timeArrayMSD, bins)
        
        for iSpecies in range(nSpecies):
            iSpeciesHist, dummy = np.histogram(timeArrayMSD, bins, weights=timeNdisp2[:, iSpecies + 1])
            speciesMSDData[:, iSpecies] = iSpeciesHist / msdHistogram
        msdData = np.zeros((nBins+1, nSpeciesTypes + 1))
        msdData[1:, 0] = bins[:-1] + 0.5 * self.binsize
        startIndex = 0
        for speciesTypeIndex in range(nSpeciesTypes):
            endIndex = startIndex + speciesCount[speciesTypes[speciesTypeIndex]]
            msdData[1:, speciesTypeIndex + 1] = np.mean(speciesMSDData[:, startIndex:endIndex], axis=1)
            startIndex = endIndex
        
        if outdir:
            fileName = (('%1.2E' % self.nStepsMSD) + 'nStepsMSD,' + 
                        ('%1.2E' % self.nDispMSD) + 'nDispMSD')

            msdFileName = 'MSD_Data_' + fileName + '.npy'
            msdFilePath = outdir + directorySeparator + msdFileName
            np.save(msdFilePath, msdData)
        if report:
            self.generateMSDAnalysisLogReport(outdir, fileName)
        returnMSDData = returnValues()
        returnMSDData.msdData = msdData
        returnMSDData.speciesTypes = speciesTypes
        returnMSDData.fileName = fileName
        return returnMSDData
    
    def generateMSDAnalysisLogReport(self, outdir, fileName):
        """Generates an log report of the MSD Analysis and outputs to the working directory"""
        msdAnalysisLogFileName = 'MSD_Analysis_' + fileName + '.log'
        msdLogFilePath = outdir + directorySeparator + msdAnalysisLogFileName
        report = open(msdLogFilePath, 'w')
        endTime = datetime.now()
        timeElapsed = endTime - self.startTime
        report.write('Time elapsed: ' + ('%2d days, ' % timeElapsed.days if timeElapsed.days else '') +
                     ('%2d hours' % ((timeElapsed.seconds // 3600) % 24)) + 
                     (', %2d minutes' % ((timeElapsed.seconds // 60) % 60)) + 
                     (', %2d seconds' % (timeElapsed.seconds % 60)))
        report.close()

    def displayMSDPlot(self, msdData, speciesTypes, fileName, outdir=None):
        """Returns a line plot of the MSD data"""
        import matplotlib
        matplotlib.use('Agg')
        import matplotlib.pyplot as plt
        from textwrap import wrap
        plt.figure()
        for speciesIndex, speciesType in enumerate(speciesTypes):
            plt.plot(msdData[:,0], msdData[:,speciesIndex + 1], label=speciesType)
            
        plt.xlabel('Time (' + self.reprTime + ')')
        plt.ylabel('MSD (' + self.reprDist + '**2)')
        figureTitle = 'MSD_' + fileName
        plt.title('\n'.join(wrap(figureTitle,60)))
        plt.legend()
        plt.show() # Temp change
        if outdir:
            figureName = 'MSD_Plot_' + fileName + '.jpg'
            figurePath = outdir + directorySeparator + figureName
            plt.savefig(figurePath)
    
    # TODO: Finish writing the method soon.
    def displayCollectiveMSDPlot(self, msdData, speciesTypes, fileName, outdir=None):
        """Returns a line plot of the MSD data"""
        import matplotlib
        matplotlib.use('Agg')
        import matplotlib.pyplot as plt
        from textwrap import wrap
        plt.figure()
        figNum = 0
        numRow = 3
        numCol = 2
        for iPlot in range(numPlots):
            #msdData = 
            for speciesIndex, speciesType in enumerate(speciesTypes):
                plt.subplot(numRow, numCol, figNum)
                plt.plot(msdData[:,0], msdData[:,speciesIndex + 1], label=speciesType)
                figNum += 1
            
        plt.xlabel('Time (' + self.reprTime + ')')
        plt.ylabel('MSD (' + self.reprDist + '**2)')
        figureTitle = 'MSD_' + fileName
        plt.title('\n'.join(wrap(figureTitle,60)))
        plt.legend()
        if outdir:
            figureName = 'MSD_Plot_' + fileName + '.jpg'
            figurePath = outdir + directorySeparator + figureName
            plt.savefig(figurePath)

    def displayWrappedTrajectories(self):
        """ """
        pass
    
    def displayUnwrappedTrajectories(self):
        """ """
        pass
    
    def trajectoryToDCD(self):
        """Convert trajectory data and outputs dcd file"""
        pass
        
class returnValues(object):
    """dummy class to return objects from methods defined inside other classes"""
    pass<|MERGE_RESOLUTION|>--- conflicted
+++ resolved
@@ -13,8 +13,8 @@
 from copy import deepcopy
 import platform
 #from memory_profiler import profile
-import sys
-import psutil
+#import sys
+#import psutil
 
 directorySeparator = '\\' if platform.uname()[0]=='Windows' else '/'
 
@@ -117,13 +117,8 @@
         self.elementTypeDelimiter = materialParameters.elementTypeDelimiter
         self.emptySpeciesType = materialParameters.emptySpeciesType
         self.siteIdentifier = materialParameters.siteIdentifier
-<<<<<<< HEAD
-        self.epsilon = materialParameters.epsilon
-        
-=======
         self.dielectricConstant = materialParameters.dielectricConstant
                 
->>>>>>> c735cf13
         siteList = [self.speciesToElementTypeMap[key] for key in self.speciesToElementTypeMap 
                     if key is not self.emptySpeciesType]
         self.siteList = list(set([item for sublist in siteList for item in sublist]))
@@ -226,7 +221,7 @@
             pickle.dump(materialNeighbors, file_Neighbors)
             file_Neighbors.close()
         pass
-
+    
     def generateSystemElementIndex(self, systemSize, quantumIndices):
         """Returns the systemElementIndex of the element"""
         assert type(systemSize) is np.ndarray, 'Please input systemSize as a numpy array'
@@ -588,17 +583,9 @@
                                        for elementTypeIndex in self.material.elementTypeIndexList])
         self.latticeChargeList = np.tile(unitcellChargeList, self.numCells)
         
-<<<<<<< HEAD
-        # Distance List
-        distanceList = self.neighborList['E'][0].displacementList
-        self.distanceList = distanceList
-        self.coeffDistanceList = (1/(4 * np.pi * self.material.epsilon)) * self.distanceList
-
-=======
         # Coefficient Distance List
         self.coeffDistanceList = 1 / (self.material.dielectricConstant * self.neighborList['E'][0].displacementList)
     
->>>>>>> c735cf13
     def chargeConfig(self, occupancy):
         """Returns charge distribution of the current configuration"""
         chargeList = np.copy(self.latticeChargeList)
@@ -637,13 +624,9 @@
         return chargeList
 
     def ESPConfig(self, currentStateChargeConfig):
-<<<<<<< HEAD
-        ESPConfig = np.multiply(currentStateChargeConfig[:, np.newaxis], self.coeffDistanceList)
-=======
         ESPConfig = deepcopy(self.coeffDistanceList)
         for rowIndex in range(len(currentStateChargeConfig)):
             ESPConfig[rowIndex] *= currentStateChargeConfig[rowIndex]
->>>>>>> c735cf13
         return ESPConfig
 
     def config(self, occupancy):
@@ -677,12 +660,7 @@
         self.kmcSteps = int(kmcSteps)
         self.stepInterval = int(stepInterval)
         self.gui = gui
-<<<<<<< HEAD
-        self.kB = kB
-
-=======
-        
->>>>>>> c735cf13
+
         self.systemSize = self.system.systemSize
 
         # import parameters from material class
@@ -698,28 +676,15 @@
                 nSpecies[speciesTypeKey] = len(self.system.occupancy[speciesTypeKey])
             elif speciesTypeKey is not self.material.emptySpeciesType:
                 nSpecies[speciesTypeKey] = 0
-<<<<<<< HEAD
-
-        nSpecies[self.material.emptySpeciesType] = (np.sum(self.material.nElements) * self.system.numCells - np.sum(nSpecies.values()))
-=======
         
         nSpecies[self.material.emptySpeciesType] = (self.material.totalElementsPerUnitCell * self.system.numCells - sum(nSpecies.values()))
->>>>>>> c735cf13
         self.nSpecies = nSpecies
 
         # total number of species
-<<<<<<< HEAD
-        self.totalSpecies = int(np.sum(self.nSpecies.values()) - self.nSpecies[self.material.emptySpeciesType])
-
-        # Electrostatic interaction neighborlist:
-        elecNeighborListSystemElementIndexMap = self.system.neighborList['E'][0].systemElementIndexMap
-        self.elecNeighborListNeighborSEIndices = elecNeighborListSystemElementIndexMap[1]
-=======
         self.totalSpecies = int(sum(self.nSpecies.values()) - self.nSpecies[self.material.emptySpeciesType])
     
         # Electrostatic interaction neighborlist:
         self.elecNeighborListNeighborSEIndices = self.system.neighborList['E'][0].systemElementIndexMap[1]
->>>>>>> c735cf13
 
     def electrostaticInteractionEnergy(self, occupancy):
         """Subroutine to compute the electrostatic interaction energies"""
@@ -728,30 +693,6 @@
         individualInteractionList = (ESPConfig * chargeConfig[self.elecNeighborListNeighborSEIndices])
         elecIntEnergy = np.sum(np.concatenate(individualInteractionList)) * self.material.J2EV # electron-volt
         return elecIntEnergy
-<<<<<<< HEAD
-
-    def relativeElectrostaticInteractionEnergy(self, currentStateESPConfig, newStateESPConfig, 
-                                               currentStateChargeConfig, newStateChargeConfig, 
-                                               oldSiteSystemElementIndex, newSiteSystemElementIndex):
-        """Subroutine to compute the relative electrostatic interaction energies between two states"""
-        individualInteractionList = (currentStateESPConfig[oldSiteSystemElementIndex] * 
-                                     currentStateChargeConfig[self.elecNeighborListNeighborSEIndices[oldSiteSystemElementIndex]])
-        oldSiteElecIntEnergy = np.sum(individualInteractionList)
-        
-        individualInteractionList = (currentStateESPConfig[newSiteSystemElementIndex] * 
-                                     currentStateChargeConfig[self.elecNeighborListNeighborSEIndices[newSiteSystemElementIndex]])
-        oldNeighborSiteElecIntEnergy = np.sum(individualInteractionList)
-        
-        individualInteractionList = (newStateESPConfig[newSiteSystemElementIndex] * 
-                                     newStateChargeConfig[self.elecNeighborListNeighborSEIndices[newSiteSystemElementIndex]])
-        newSiteElecIntEnergy = np.sum(individualInteractionList)
-        
-        individualInteractionList = (newStateESPConfig[oldSiteSystemElementIndex] * 
-                                     newStateChargeConfig[self.elecNeighborListNeighborSEIndices[oldSiteSystemElementIndex]])
-        newNeighborSiteElecIntEnergy = np.sum(individualInteractionList)
-
-        relativeElecEnergy = (newSiteElecIntEnergy + newNeighborSiteElecIntEnergy
-=======
         
     def nonESPRelativeElectrostaticInteractionEnergy(self, currentStateChargeConfig, newStateChargeConfig, 
                                                      oldSiteSystemElementIndex, newSiteSystemElementIndex):
@@ -769,7 +710,6 @@
                                               newStateChargeConfig[self.elecNeighborListNeighborSEIndices[oldSiteSystemElementIndex]] * 
                                               self.system.coeffDistanceList[oldSiteSystemElementIndex]) 
         relativeElecEnergy = (newSiteElecIntEnergy + newNeighborSiteElecIntEnergy 
->>>>>>> c735cf13
                               - oldSiteElecIntEnergy - oldNeighborSiteElecIntEnergy)
         return relativeElecEnergy
     
@@ -860,15 +800,11 @@
         pathIndex = 0
         currentStateConfig = self.system.config(currentStateOccupancy)
         currentStateChargeConfig = self.system.chargeConfig(currentStateOccupancy)
-<<<<<<< HEAD
-        currentStateESPConfig = self.system.ESPConfig(currentStateChargeConfig)
-=======
         newStateChargeConfig = np.copy(currentStateChargeConfig)
         if ESPConfig:
             currentStateESPConfig = self.system.ESPConfig(currentStateChargeConfig)
             newStateESPConfig = deepcopy(currentStateESPConfig)
         
->>>>>>> c735cf13
         shellChargeTypeKeys = [key for key in self.material.chargeTypes.keys() if self.material.elementTypeDelimiter in key]
         shellCharges = 0 if shellChargeTypeKeys==[] else 1
         assert 'E' in self.material.neighborCutoffDist.keys(), 'Please specify the cutoff distance for electrostatic interactions'
@@ -889,17 +825,6 @@
                         newStateChargeConfig = self.system.chargeConfig(newStateOccupancy)
                         newStateESPConfig = self.system.ESPConfig(newStateChargeConfig)
                     else:
-<<<<<<< HEAD
-                        newStateChargeConfig = currentStateChargeConfig
-                        newStateChargeConfig[[oldSiteSystemElementIndex, newSiteSystemElementIndex]] = currentStateChargeConfig[[newSiteSystemElementIndex, oldSiteSystemElementIndex]]
-                        newStateESPConfig = currentStateESPConfig
-                        multFactor = (currentStateChargeConfig[[newSiteSystemElementIndex, oldSiteSystemElementIndex]] / 
-                                      currentStateChargeConfig[[oldSiteSystemElementIndex, newSiteSystemElementIndex]])
-                        newStateESPConfig[[oldSiteSystemElementIndex, newSiteSystemElementIndex]] = np.multiply(newStateESPConfig[[oldSiteSystemElementIndex, newSiteSystemElementIndex]], 
-                                                                                                                multFactor[:, np.newaxis])
-                    delG0 = self.relativeElectrostaticInteractionEnergy(currentStateESPConfig, newStateESPConfig, currentStateChargeConfig, 
-                                                                        newStateChargeConfig, oldSiteSystemElementIndex, newSiteSystemElementIndex)
-=======
                         if ESPConfig:
                             multFactor = np.true_divide(currentStateChargeConfig[[newSiteSystemElementIndex, oldSiteSystemElementIndex]], 
                                                         currentStateChargeConfig[[oldSiteSystemElementIndex, newSiteSystemElementIndex]])
@@ -915,7 +840,6 @@
                         delG0 = self.nonESPRelativeElectrostaticInteractionEnergy(currentStateChargeConfig, newStateChargeConfig, 
                                                                                   oldSiteSystemElementIndex, newSiteSystemElementIndex)
 
->>>>>>> c735cf13
                     hopElementType = hopElementTypes[newStateIndex]
                     hopDistType = hopDistTypes[newStateIndex]
                     lambdaValue = self.lambdaValues[hopElementType][hopDistType]
@@ -938,13 +862,9 @@
                 currentStateOccupancy = deepcopy(newStates.newStateOccupancyList[procIndex])
                 if shellCharges:
                     currentStateChargeConfig = self.system.chargeConfig(currentStateOccupancy)
-<<<<<<< HEAD
-                    currentStateESPConfig = self.system.ESPConfig(currentStateChargeConfig)
-=======
                     newStateChargeConfig = self.system.chargeConfig(currentStateOccupancy)
                     currentStateESPConfig = self.system.ESPConfig(currentStateChargeConfig)
                     newStateESPConfig = self.system.ESPConfig(currentStateChargeConfig)
->>>>>>> c735cf13
                 else:
                     [oldSiteSystemElementIndex, newSiteSystemElementIndex] = newStates.systemElementIndexPairList[procIndex]
                     if ESPConfig:
@@ -952,18 +872,8 @@
                         currentStateESPConfig[newSiteSystemElementIndex] *= multFactor[1]
                         newStateESPConfig[[oldSiteSystemElementIndex, newSiteSystemElementIndex]] = deepcopy(currentStateESPConfig[[oldSiteSystemElementIndex, newSiteSystemElementIndex]])
                     currentStateChargeConfig[[oldSiteSystemElementIndex, newSiteSystemElementIndex]] = currentStateChargeConfig[[newSiteSystemElementIndex, oldSiteSystemElementIndex]]
-<<<<<<< HEAD
-                    newStateESPConfig = currentStateESPConfig
-                    multFactor = (currentStateChargeConfig[[newSiteSystemElementIndex, oldSiteSystemElementIndex]] / 
-                                  currentStateChargeConfig[[oldSiteSystemElementIndex, newSiteSystemElementIndex]])
-                    newStateESPConfig[[oldSiteSystemElementIndex, newSiteSystemElementIndex]] = np.multiply(newStateESPConfig[[oldSiteSystemElementIndex, newSiteSystemElementIndex]], multFactor[:, np.newaxis])
-                    currentStateESPConfig = newStateESPConfig
-
-                # speciesIndex is different from speciesTypeSpeciesIndex
-=======
                     newStateChargeConfig[[oldSiteSystemElementIndex, newSiteSystemElementIndex]] = newStateChargeConfig[[newSiteSystemElementIndex, oldSiteSystemElementIndex]]
                     
->>>>>>> c735cf13
                 speciesIndex = newStates.hoppingSpeciesIndices[procIndex]
                 speciesDisplacementVector = np.copy(newStates.speciesDisplacementVectorList[procIndex])
                 speciesDisplacementVectorList[speciesIndex] += speciesDisplacementVector
@@ -1122,7 +1032,7 @@
             figureName = 'MSD_Plot_' + fileName + '.jpg'
             figurePath = outdir + directorySeparator + figureName
             plt.savefig(figurePath)
-    
+    '''
     # TODO: Finish writing the method soon.
     def displayCollectiveMSDPlot(self, msdData, speciesTypes, fileName, outdir=None):
         """Returns a line plot of the MSD data"""
@@ -1140,7 +1050,6 @@
                 plt.subplot(numRow, numCol, figNum)
                 plt.plot(msdData[:,0], msdData[:,speciesIndex + 1], label=speciesType)
                 figNum += 1
-            
         plt.xlabel('Time (' + self.reprTime + ')')
         plt.ylabel('MSD (' + self.reprDist + '**2)')
         figureTitle = 'MSD_' + fileName
@@ -1150,7 +1059,7 @@
             figureName = 'MSD_Plot_' + fileName + '.jpg'
             figurePath = outdir + directorySeparator + figureName
             plt.savefig(figurePath)
-
+    '''
     def displayWrappedTrajectories(self):
         """ """
         pass
